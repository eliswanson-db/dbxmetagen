import yaml

class MetadataConfig:
    ACRO_CONTENT = {
        "DBX": "Databricks",
        "WHO": "World Health Organization",
        }
    SETUP_PARAMS = {
<<<<<<< HEAD
        "yaml_file_path": "../resources/variables/variables.yml",
        "yaml_variable_names": ['dev_host', 'prod_host', 'catalog_name', 'schema_name'],
        "catalog_tokenizable": "__CATALOG_NAME__", #"__CATALOG_NAME___{{env}}", # __CATALOG_NAME__
        "model": "databricks-meta-llama-3-1-70b-instruct",
        "registered_model_name": None,
        "model_type": None,
        "volume_name": "generated_metadata",
        "acro_content": ACRO_CONTENT,
        "table_names_source": "csv_file_path", #could also use a list of table names in the config
        "source_file_path": "table_names.csv",
        "control_table": "metadata_control",
        "apply_ddl": False, # If true, the DDL for the tables will be applied.
        "allow_data": True, # Determines whether data can be allowed to be displayed in a comment. Turn off if data is not allowed to be displayed. Note that comments still need to be reviewed by a human for any guarantees, but the prompt will be constructed to make a best effort at not including data in the comments.
        "dry_run": False, #What should a dry run actually do? Provide test data?
        "pi_classification_rules": """If a column has only PII, then it should be considered only PII, even if other columns in the table have medical information in them. A specific example of this is that if a column only contains name, or address, then it should be marked as pii, not as phi. However, the column containing medical information would be considered PHI because it pertains to the health status, provision of health care, or payment for health care that can be linked to an individual.""", ###The table as a whole though would be considered PHI because it contains both identifiable information and health-related information. These rules are only used in PI identification and classification.
        "allow_manual_override": True,
=======
        "yaml_file_path": "../databricks_variables.yml",
        "yaml_variable_names": ['dev_host', 'prod_host', 'catalog_name', 'schema_name', 'catalog_tokenizable', 'model', 'registered_model_name', 'model_type', 'volume_name', 'table_names_source', 'source_file_path', 'control_table', 'apply_ddl', 'allow_data', 'dry_run', 'pi_classification_rules', 'allow_manual_override', 'tag_none_fields', 'pi_column_field_names', 'max_prompt_length', 'columns_per_call', 'sample_size', 'max_tokens', 'temperature', 'add_metadata', 'acro_content']
>>>>>>> 2cbba9e5
    }
    MODEL_PARAMS = {
    }

    def __init__(self, **kwargs):
        print(kwargs)
        self.setup_params = self.__class__.SETUP_PARAMS
        self.model_params = self.__class__.MODEL_PARAMS


        for key, value in self.setup_params.items():
            setattr(self, key, value)

        for key, value in self.model_params.items():
            setattr(self, key, value)

        for key, value in kwargs.items():
            setattr(self, key, value)

        yaml_variables = self.load_yaml()
        print("yaml_variables:", yaml_variables)
        for key, value in yaml_variables.items():
            setattr(self, key, value)

        self.instantiate_environments()

    def load_yaml(self):
        with open(self.yaml_file_path, 'r') as file:
            variables = yaml.safe_load(file)
        selected_variables = {key: variables['variables'][key]['default'] for key in self.yaml_variable_names if key in variables['variables']}
        print("selected variables", selected_variables)
        return selected_variables

    def instantiate_environments(self):
        if self.env == "dev":
            self.base_url = self.dev_host
        elif self.env == "qa":
            self.base_url = self.qa_host
        elif self.env == "test":
            self.base_url = self.test_host
        elif self.env == "stg":
            self.base_url = self.stg_host
        elif self.env == "prod":
            self.base_url = self.prod_host
        else:
            raise Exception(f"Environment {self.env} does not match any provided host in variables.yml.")<|MERGE_RESOLUTION|>--- conflicted
+++ resolved
@@ -2,31 +2,10 @@
 
 class MetadataConfig:
     ACRO_CONTENT = {
-        "DBX": "Databricks",
-        "WHO": "World Health Organization",
         }
     SETUP_PARAMS = {
-<<<<<<< HEAD
-        "yaml_file_path": "../resources/variables/variables.yml",
-        "yaml_variable_names": ['dev_host', 'prod_host', 'catalog_name', 'schema_name'],
-        "catalog_tokenizable": "__CATALOG_NAME__", #"__CATALOG_NAME___{{env}}", # __CATALOG_NAME__
-        "model": "databricks-meta-llama-3-1-70b-instruct",
-        "registered_model_name": None,
-        "model_type": None,
-        "volume_name": "generated_metadata",
-        "acro_content": ACRO_CONTENT,
-        "table_names_source": "csv_file_path", #could also use a list of table names in the config
-        "source_file_path": "table_names.csv",
-        "control_table": "metadata_control",
-        "apply_ddl": False, # If true, the DDL for the tables will be applied.
-        "allow_data": True, # Determines whether data can be allowed to be displayed in a comment. Turn off if data is not allowed to be displayed. Note that comments still need to be reviewed by a human for any guarantees, but the prompt will be constructed to make a best effort at not including data in the comments.
-        "dry_run": False, #What should a dry run actually do? Provide test data?
-        "pi_classification_rules": """If a column has only PII, then it should be considered only PII, even if other columns in the table have medical information in them. A specific example of this is that if a column only contains name, or address, then it should be marked as pii, not as phi. However, the column containing medical information would be considered PHI because it pertains to the health status, provision of health care, or payment for health care that can be linked to an individual.""", ###The table as a whole though would be considered PHI because it contains both identifiable information and health-related information. These rules are only used in PI identification and classification.
-        "allow_manual_override": True,
-=======
         "yaml_file_path": "../databricks_variables.yml",
         "yaml_variable_names": ['dev_host', 'prod_host', 'catalog_name', 'schema_name', 'catalog_tokenizable', 'model', 'registered_model_name', 'model_type', 'volume_name', 'table_names_source', 'source_file_path', 'control_table', 'apply_ddl', 'allow_data', 'dry_run', 'pi_classification_rules', 'allow_manual_override', 'tag_none_fields', 'pi_column_field_names', 'max_prompt_length', 'columns_per_call', 'sample_size', 'max_tokens', 'temperature', 'add_metadata', 'acro_content']
->>>>>>> 2cbba9e5
     }
     MODEL_PARAMS = {
     }

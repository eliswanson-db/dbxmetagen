import logging
import os
import re
import json
import random
import time
from abc import ABC
from datetime import datetime
from typing import List, Dict, Any, Literal, Tuple

import mlflow
import nest_asyncio
import pandas as pd
from pydantic import BaseModel, Field, Extra, ValidationError, ConfigDict
from pydantic.dataclasses import dataclass
from pyspark.sql import DataFrame, SparkSession, Row
from pyspark.sql.functions import (
    col, struct, to_timestamp, current_timestamp, lit, when, 
    sum as spark_sum, max as spark_max, concat_ws, collect_list, 
    collect_set, udf, trim
)
from pyspark.sql.types import StructType, StructField, StringType, TimestampType, IntegerType, FloatType

from openai import OpenAI
from openai.types.chat.chat_completion import Choice, ChatCompletion, ChatCompletionMessage
from mlflow.types.llm import TokenUsageStats, ChatResponse
<<<<<<< HEAD
import json
import re
from typing import List, Dict, Any, Literal, Tuple
from pyspark.sql.types import StructType, StructField, StringType, TimestampType, Row
from pyspark.sql.types import StructType, StructField, StringType, IntegerType, FloatType
from pyspark.sql.functions import col, struct, to_timestamp, current_timestamp, lit, when, sum as spark_sum, max as spark_max, concat_ws, collect_list, collect_set
from typing import List, Dict, Any
from pyspark.sql import DataFrame, Row
import nest_asyncio
from datetime import datetime
import mlflow
import time
import random
import pandas as pd
from pyspark.sql import SparkSession
from pyspark.sql.functions import udf
=======

>>>>>>> 8fb004fc
from src.dbxmetagen.config import MetadataConfig
from src.dbxmetagen.sampling import determine_sampling_ratio
from src.dbxmetagen.prompts import Prompt, PIPrompt, CommentPrompt, PromptFactory
from src.dbxmetagen.error_handling import exponential_backoff, validate_csv
from src.dbxmetagen.comment_summarizer import TableCommentSummarizer
from src.dbxmetagen.metadata_generator import (
    Response, PIResponse, CommentResponse, MetadataGeneratorFactory, 
    PIIdentifier, MetadataGenerator, CommentGenerator
)

logging.basicConfig(
    level=logging.WARNING,
    format='%(asctime)s - %(name)s - %(levelname)s - %(funcName)s - %(message)s',
    datefmt='%Y-%m-%d %H:%M:%S'
)
logger = logging.getLogger(__name__)

class DDLGenerator(ABC):
    def __init__(self):
        pass

class Input(BaseModel):
    ### Currently not implemented.
    model_config = ConfigDict(extra="forbid")

    table_name: str

    @classmethod
    def from_df(cls, df: DataFrame) -> Dict[str, Any]:
        return {
            "table_name": f"{catalog_name}.{schema_name}.{table_name}",
            "column_contents": cls.df.toPandas().to_dict(orient='list')
        }

class PInput(Input):
    ### Currently not implemented.

    column_contents: List[Dict[str, Any]]


class CommentInput(Input):
    ### Currently not implemented.

    column_contents: List[List[Any]]


def tag_table(table_name: str, tags: Dict[str, str]) -> None:
    """
    Tags a table with the provided tags.

    Args:
        table_name (str): The name of the table to tag.
        tags (Dict[str, str]): A dictionary of tags to apply to the table.
    """
    spark = SparkSession.builder.getOrCreate()
    for key, value in tags.items():
        spark.sql(f"ALTER TABLE {table_name} SET TBLPROPERTIES ('{key}' = '{value}');")


def write_to_log_table(log_data: Dict[str, Any], log_table_name: str) -> None:
    """
    Writes log data to a specified log table.

    Args:
        log_data (Dict[str, Any]): The log data to write.
        log_table_name (str): The name of the log table.
    """
    spark = SparkSession.builder.getOrCreate()
    log_df = spark.createDataFrame([log_data])
    log_df.write.format("delta").mode("append").saveAsTable(log_table_name)



def count_df_columns(df):
    return len(df.columns)


def chunk_df(df: DataFrame, columns_per_call: int = 5) -> List[DataFrame]:
    """
    Splits a DataFrame into multiple DataFrames, each containing a specified number of columns.

    Args:
        df (DataFrame): The input DataFrame to split.
        columns_per_chunk (int, optional): The number of columns per chunk. Defaults to 10.

    Returns:
        List[DataFrame]: A list of DataFrames, each containing a subset of the original columns.
    """
    col_names = df.columns
    n_cols = count_df_columns(df)
    num_chunks = (n_cols + columns_per_call - 1) // columns_per_call # Calculate the number of chunks

    dataframes = []
    for i in range(num_chunks):
        chunk_col_names = col_names[i * columns_per_call:(i + 1) * columns_per_call]
        chunk_df = df.select(chunk_col_names)
        dataframes.append(chunk_df)

    return dataframes

    ### ALternate:
    #col_names = df.columns
    #return [df.select(col_names[i:i + columns_per_call]) for i in range(0, len(col_names), columns_per_call)]


def get_extended_metadata_for_column(config, table_name, column_name):
    spark = SparkSession.builder.getOrCreate()
    query = f"""DESCRIBE EXTENDED {config.catalog_name}.{config.schema_name}.{table_name} `{column_name}`;"""
    return spark.sql(query)


def sample_df(df: DataFrame, nrows: int, sample_size: int = 5) -> DataFrame:
    """
    Sample dataframe to a given size and filter out rows with lots of nulls.

    Args:
        df (DataFrame): The DataFrame to be analyzed.
        nrows (int): number of rows in dataframe
        sample_size (int): The number of rows to sample.

    Returns:
        DataFrame: A DataFrame with columns to generate metadata for.
    """
    if nrows < sample_size:
        print(f"Not enough rows for a proper sample. Continuing with inference with {nrows} rows...")
        return df.limit(sample_size)

    larger_sample = sample_size * 100
    sampling_ratio = determine_sampling_ratio(nrows, larger_sample)
    sampled_df = df.sample(withReplacement=False, fraction=sampling_ratio)
    null_counts_per_row = sampled_df.withColumn(
        "null_count", sum(when(col(c).isNull(), 1).otherwise(0) for c in sampled_df.columns)
    )
    threshold = len(sampled_df.columns) // 2
    filtered_df = null_counts_per_row.filter(col("null_count") < threshold).drop("null_count")
    result_rows = filtered_df.count()
    if result_rows < sample_size:
        print("Not enough non-NULL rows, returning available rows, despite large proportion of NULLs. Result rows:", result_rows, "vs sample size:", sample_size)
        return df.limit(sample_size)

    print(f"Filtering {result_rows} result rows down to {sample_size} rows...")
    return filtered_df.limit(sample_size)


def append_table_row(config: MetadataConfig, rows: List[Row], full_table_name: str, response: Dict[str, Any], tokenized_full_table_name: str) -> List[Row]:
    """
    Appends a table row to the list of rows.

    Args:
        rows (List[Row]): The list of rows to append to.
        full_table_name (str): The full name of the table.
        response (Dict[str, Any]): The response dictionary containing table information.

    Returns:
        List[Row]: The updated list of rows with the new table row appended.
    """
    row = Row(
        table=full_table_name,
        tokenized_table=tokenized_full_table_name,
        ddl_type='table',
        column_name='None',
        column_content=response.table,
        _created_at=datetime.now().strftime('%Y-%m-%d %H:%M:%S'),
    )
    rows.append(row)
    return rows


def append_column_rows(config: MetadataConfig, rows: List[Row], full_table_name: str, response: Dict[str, Any], tokenized_full_table_name: str) -> List[Row]:
    """
    Appends column rows to the list of rows.

    Args:
        rows (List[Row]): The list of rows to append to.
        full_table_name (str): The full name of the table.
        response (Dict[str, Any]): The response dictionary containing column information.

    Returns:
        List[Row]: The updated list of rows with the new column rows appended.
    """
    for column_name, column_content in zip(response.columns, response.column_contents):
        if isinstance(column_content, dict) and config.mode == "pi":
            row = Row(
                table=full_table_name,
                tokenized_table=tokenized_full_table_name,
                ddl_type='column',
                column_name=column_name,
                **column_content,
                _created_at=datetime.now().strftime('%Y-%m-%d %H:%M:%S'),
            )
        elif isinstance(column_content, str) and config.mode == "comment":
            row = Row(
                table=full_table_name,
                tokenized_table=tokenized_full_table_name,
                ddl_type='column',
                column_name=column_name,
                column_content=column_content,
                _created_at=datetime.now().strftime('%Y-%m-%d %H:%M:%S'),
            )
        else:
            raise ValueError("Invalid column contents type, should be dict or string.")
        rows.append(row)
    return rows


def rows_to_df(rows: List[Row]) -> DataFrame:
    """
    Converts a list of rows to a Spark DataFrame.

    Args:
        rows (List[Row]): The list of rows to convert.

    Returns:
        DataFrame: The Spark DataFrame created from the list of rows.
    """
    spark = SparkSession.builder.getOrCreate()
    if len(rows) == 0:
        return None
    else:
        return spark.createDataFrame(rows)


def add_ddl_to_column_comment_df(df: DataFrame, ddl_column: str) -> DataFrame:
    """
    Adds a DDL statement to a DataFrame for column comment.

    Args:
        df (DataFrame): The DataFrame to add the DDL statement to.
        ddl_column (str): The name of the DDL column.

    Returns:
        DataFrame: The updated DataFrame with the DDL statement added.
    """
    return df.withColumn(ddl_column, generate_column_comment_ddl('tokenized_table', 'column_name', 'column_content'))


def add_ddl_to_table_comment_df(df: DataFrame, ddl_column: str) -> DataFrame:
    """
    Adds a DDL statement to a DataFrame for table comment.

    Args:
        df (DataFrame): The DataFrame to add the DDL statement to.
        ddl_column (str): The name of the DDL column.

    Returns:
        DataFrame: The updated DataFrame with the DDL statement added.
    """
    return df.withColumn(ddl_column, generate_table_comment_ddl('tokenized_table', 'column_content'))


def add_table_ddl_to_pi_df(df: DataFrame, ddl_column: str) -> DataFrame:
    """
    Adds a DDL statement to a DataFrame for PI information.

    Args:
        df (DataFrame): The DataFrame to add the DDL statement to.
        ddl_column (str): The name of the DDL column.

    Returns:
        DataFrame: The updated DataFrame with the DDL statement added.
    """
    return df.withColumn(ddl_column, generate_table_pi_information_ddl('tokenized_table', 'type'))


def add_column_ddl_to_pi_df(config, df: DataFrame, ddl_column: str) -> DataFrame:
    """
    Adds a DDL statement to a DataFrame for PI information.

    Args:
        df (DataFrame): The DataFrame to add the DDL statement to.
        ddl_column (str): The name of the DDL column.

    Returns:
        DataFrame: The updated DataFrame with the DDL statement added.
    """
    print("Tag none fields from config", config.tag_none_fields)
    if not config.tag_none_fields:
        df = df.filter(col("type") != "None")
    df = df.withColumn(ddl_column, generate_pi_information_ddl('tokenized_table', 'column_name', 'type'))
    return df



def get_current_user() -> str:
    """
    Retrieves the current user.

    Returns:
        str: The current user.
    """
    spark = SparkSession.builder.getOrCreate()
    return spark.sql("SELECT current_user()").collect()[0][0]


def df_to_sql_file(df: DataFrame, catalog_name: str, dest_schema_name: str, table_name: str, volume_name: str, sql_column: str, filename: str) -> str:
    """
    Writes a DataFrame to a SQL file.

    Args:
        df (DataFrame): The DataFrame to write.
        catalog_name (str): The catalog name.
        dest_schema_name (str): The destination schema name.
        table_name (str): The table name.
        volume_name (str): The volume name.
        sql_column (str): The name of the SQL column.
        filename (str): The name of the file.

    Returns:
        str: The path to the SQL file.
    """
    print("Converting dataframe to SQL file...")
    selected_column_df = df.select(sql_column)
    column_list = [row[sql_column] for row in selected_column_df.collect()]
    uc_volume_path = f"/Volumes/{catalog_name}/{dest_schema_name}/{filename}.sql"
    with open(uc_volume_path, 'w') as file:
        for item in column_list:
            file.write(f"{item}\n")
    return uc_volume_path


def populate_log_table(df, config, current_user, base_path):
    return (df.withColumn("current_user", lit(current_user))
                .withColumn("model", lit(config.model))
                .withColumn("sample_size", lit(config.sample_size))
                .withColumn("max_tokens", lit(config.max_tokens))
                .withColumn("temperature", lit(config.temperature))
                .withColumn("columns_per_call", lit(config.columns_per_call))
                .withColumn("status", lit("No Volume specified..."))
            )



def mark_as_deleted(table_name: str, config: MetadataConfig) -> None:
    """
    Updates the _deleted_at and _updated_at columns to the current timestamp for the specified table.

    Args:
        table_name (str): The name of the table to update.
        config (MetadataConfig): Configuration object containing setup and model parameters.
    """
    spark = SparkSession.builder.getOrCreate()
    control_table = f"{config.catalog_name}.{config.schema_name}.{config.control_table}"
    update_query = f"""
    UPDATE {control_table}
    SET _deleted_at = current_timestamp(),
        _updated_at = current_timestamp()
    WHERE table_name = '{table_name}'
    """
    spark.sql(update_query)
    print(f"Marked {table_name} as deleted in the control table...")


def log_metadata_generation(df: DataFrame, config: MetadataConfig, table_name: str, volume_name: str) -> None:
    df.write.mode('append') \
        .option("mergeSchema", "true") \
        .saveAsTable(f"{config.catalog_name}.{config.schema_name}.{config.mode}_metadata_generation_log")
    mark_as_deleted(table_name, config)


<<<<<<< HEAD
def filter_and_write_ddl(df: DataFrame,
=======
def filter_and_write_ddl(granularity: str,
                         df: DataFrame,                          
>>>>>>> 8fb004fc
                         config: MetadataConfig,
                         base_path: str,
                         full_table_name: str,
                         current_user: str,
                         current_date: str
                         ) -> DataFrame:
    """Filter the DataFrame based on the table name and write the DDL statements to a SQL file.
    Args:
        df (DataFrame): The DataFrame containing the DDL statements.
        config: MetadataConfig
        base_path: str
        full_table_name: str
        current_user: str
        current_date: str
    """
    print("Filtering dataframe based on table name to write DDL to SQL file in volume...")
    df = df.filter(df['table'] == full_table_name)
    ddl_statements = df.select("ddl").collect()
    table_name = re.sub(r'[^\w\s/]', '_', full_table_name)
    file_path = os.path.join(base_path, f"{table_name}_{config.mode}_{granularity}.sql")
    try:
        write_ddl_to_volume(file_path, base_path, ddl_statements)
        df = df.withColumn("status", lit("Success"))
        log_metadata_generation(df, config, full_table_name, base_path)
    except Exception as e:
        print(f"Error writing DDL to volume: {e}. Check if Volume exists and if your permissions are correct.")
        df = df.withColumn("status", lit("Failed writing to volume..."))
        log_metadata_generation(df, config, full_table_name, base_path)


def create_folder_if_not_exists(folder_path):
    """Creates a folder if it doesn't exist.
    """
    if not os.path.exists(folder_path):
        os.makedirs(folder_path)


def write_ddl_to_volume(file_path: str, base_path: str, ddl_statements: List[str]) -> None:
    """
    Writes the DDL statements to a specified file within a given base path.

    Args:
        file_path (str): The path to the file where DDL statements will be written.
        base_path (str): The base path where the file will be created.
        ddl_statements (List[str]): A list of DDL statements to write to the file.
    """
    try:
        create_folder_if_not_exists(base_path)
    except Exception as e:
        print(f"Error creating folder: {e}. Check if Volume exists and if your permissions are correct.")
    with open(file_path, 'w') as file:
        for row in ddl_statements:
            print(f"Writing DDL: {row['ddl']}")
            file.write(f"{row['ddl']}\n")


def create_and_persist_ddl(df: DataFrame,
                           config: MetadataConfig,
                           table_name: str
                           ) -> None:
    """
    Writes the DDL statements from the DataFrame to a volume as SQL files.

    Args:
        df (DataFrame): The DataFrame containing the DDL statements.
        catalog (str): The catalog name.
        dest_schema (str): The destination schema name.
        table_name (str): A list of table names.
        volume_name (str): The volume name.
    """
    print("Running create and persist ddl...")
    current_user = get_current_user()
    current_date = datetime.now().strftime('%Y%m%d')
    if config.volume_name:
        base_path = f"/Volumes/{config.catalog_name}/{config.schema_name}/{config.volume_name}/{current_user}/{current_date}"
        print(f"Writing DDL for {table_name}...")
<<<<<<< HEAD
        table_df = df[f'{config.mode}_table_df']
=======
        print("config_mode", f"{config.mode}")
        table_df = df[f'{config.mode}_table_df']        
>>>>>>> 8fb004fc
        table_df = populate_log_table(table_df, config, current_user, base_path)
        modified_path = re.sub(r'[^\w\s/]', '_', base_path)
        filter_and_write_ddl('table_df', table_df, config, modified_path, table_name, current_user, current_date)
        print(f"Writing DDL for {table_name} for columns...")
        column_df = df[f'{config.mode}_column_df']
        column_df = populate_log_table(column_df, config, current_user, base_path)
        modified_path = re.sub(r'[^\w\s/]', '_', base_path)
        filter_and_write_ddl('column_df', column_df, config, modified_path, table_name, current_user, current_date)
    else:
        print("Volume name provided as None in configuration. Not writing DDL to volume...")
        table_df = populate_log_table(df['comment_table_df'], config, current_user, base_path)
        log_metadata_generation(table_df, config)
        column_df = populate_log_table(df['comment_column_df'], config, current_user, base_path)
        log_metadata_generation(column_df, config)


def get_generated_metadata(
    config: MetadataConfig,
    full_table_name: str
    ) -> List[Tuple[PIResponse, CommentResponse]]:
    """
    Generates metadata for a given table.

    Args:
        catalog (str): The catalog name.
        schema (str): The schema name.
        table_name (str): The table name.
        model (str): model name
        prompt_template (str): prompt template

    Returns:
        List[Dict[str, Any]]: A list of dictionaries containing the generated metadata.
    """
    spark = SparkSession.builder.getOrCreate()
    df = spark.read.table(full_table_name)
    nrows = df.count()
    chunked_dfs = chunk_df(df, config.columns_per_call)
    responses = []
    for chunk in chunked_dfs:
        sampled_chunk = sample_df(chunk, nrows, config.sample_size)
        prompt = PromptFactory.create_prompt(config, sampled_chunk, full_table_name)
        prompt_messages = prompt.create_prompt_template()
        if config.registered_model_name:
            call_registered_model(config, prompt)
        else:
            chat_response = MetadataGeneratorFactory.create_generator(config)
        response, payload = chat_response.get_responses(config, prompt_messages, prompt.prompt_content)
        responses.append(response)
    return responses


def call_registered_model(config: MetadataConfig):
    ### TODO: Implement
    model_name = config.registered_model_name
    model_version = config.registered_model_version
    full_model_name = None
    model = mlflow.pyfunc.load_model(model_name)
    prediction = model.predict()


def choose_registered_model(config, df, full_table_name):
    """Will be implemented."""
    pass


def review_and_generate_metadata(
    config: MetadataConfig,
    full_table_name: str
    ) -> Tuple[DataFrame, DataFrame]:
    """
    Reviews and generates metadata for a list of tables based on the mode.

    Args:
        catalog (str): The catalog name.
        schema (str): The schema name.
        table_names (str): A list of table names.
        model (str): model name
        mode (str): Mode to determine whether to process 'pi' or 'comment'

    Returns:
        Tuple[DataFrame, DataFrame]: DataFrames containing the generated metadata.
    """
    print("Review and generate metadata...")
    table_rows = []
    column_rows = []
    responses = get_generated_metadata(config, full_table_name)
    for response in responses:
        tokenized_full_table_name = replace_catalog_name(config, full_table_name)
        if config.mode == 'comment':
            table_rows = append_table_row(config, table_rows, full_table_name, response, tokenized_full_table_name)
        column_rows = append_column_rows(config, column_rows, full_table_name, response, tokenized_full_table_name)
    return rows_to_df(column_rows), rows_to_df(table_rows)


def replace_catalog_name(config, full_table_name):
    """
    Replaces __CATALOG_NAME__ in a string with the actual catalog name from a fully scoped table name.

    Args:
        config (MetadataConfig): Configuration object containing setup parameters.
        full_table_name (str): The fully scoped table name.

    Returns:
        str: The string with the catalog name replaced.
    """
    catalog_tokenizable = config.catalog_tokenizable
    parts = full_table_name.split('.')
    if len(parts) != 3:
        raise ValueError("full_table_name must be in the format 'catalog.schema.table'")
    catalog_name, schema_name, table_name = parts
    replaced_catalog_name = catalog_tokenizable.replace('__CATALOG_NAME__', catalog_name).format(env=config.env)
    print("replaced catalog name", replaced_catalog_name)
    return f"{replaced_catalog_name}.{schema_name}.{table_name}"


def apply_comment_ddl(df: DataFrame, config: MetadataConfig) -> None:
    """
    Applies the comment DDL statements stored in the DataFrame to the table.

    Args:
        df (DataFrame): The DataFrame containing the DDL statements.
    """
    spark = SparkSession.builder.getOrCreate()
    ddl_statements = df.select("ddl").collect()
    for row in ddl_statements:
        ddl_statement = row["ddl"]
        print(f"Executing DDL: {ddl_statement}")
        if not config.dry_run:
            spark.sql(ddl_statement)


def process_and_add_ddl(config: MetadataConfig, table_name: str) -> DataFrame:
    """
    Processes the metadata, splits the DataFrame based on 'table' values, applies DDL functions, and returns a unioned DataFrame.

    Args:
        catalog (str): The catalog name data is being read from and written to.
        dest_schema (str): The destination schema name.
        table_names (str): A list of table names.
        model (str): The model name.

    Returns:
        DataFrame: The unioned DataFrame with DDL statements added.
    """
    column_df, table_df = review_and_generate_metadata(config, table_name)
    #if column_df.columns is not None and table_df.columns is not None:
    dfs = add_ddl_to_dfs(config, table_df, column_df, table_name)
    return dfs


def override_metadata_from_csv(df: DataFrame, csv_path: str) -> DataFrame:
    """
    Overrides the type and classification in the DataFrame based on the CSV file.
    This would need to be optimized if a customer has a large number of overrides.

    Args:
        df (DataFrame): The input DataFrame.
        csv_path (str): The path to the CSV file.

    Returns:
        DataFrame: The updated DataFrame with overridden type and classification.
    """
    csv_df = pd.read_csv(csv_path)

    spark = SparkSession.builder.getOrCreate()
    csv_spark_df = spark.createDataFrame(csv_df)

    # TODO: This needs to be optimized.
    for row in csv_spark_df.collect():
        catalog = row['catalog']
        schema = row['schema']
        table = row['table']
        column = row['column']
        type_override = row['pi_classification']

        condition = (col('table_name') == table)
        if schema:
            condition = condition & (col('schema_name') == schema)
        if catalog:
            condition = condition & (col('catalog_name') == catalog)

        df = df.withColumn('type', when(condition, lit(type_override)).otherwise(col('type')))
        df = df.withColumn('classification', when(condition, lit(type_override)).otherwise(col('classification')))

    return df


def add_ddl_to_dfs(config, table_df, column_df, table_name):
    dfs = {}
    if config.mode == "comment":
        summarized_table_df = summarize_table_content(table_df, config, table_name)
        dfs['comment_table_df'] = add_ddl_to_table_comment_df(summarized_table_df, "ddl")
        dfs['comment_column_df'] = add_ddl_to_column_comment_df(column_df, "ddl")
        if config.apply_ddl:
            apply_comment_ddl(dfs['comment_table_df'], config)
            apply_comment_ddl(dfs['comment_column_df'], config)
    elif config.mode == "pi":
        dfs['pi_column_df'] = add_column_ddl_to_pi_df(config, column_df, "ddl")
        dfs['pi_table_df'] = create_pi_table_df(dfs['pi_column_df'], table_name)
        if config.apply_ddl:
            apply_comment_ddl(dfs['pi_table_df'], config)
            apply_comment_ddl(dfs['pi_column_df'], config)        
    else:
        raise ValueError("Invalid mode. Use 'pi' or 'comment'.")
    return dfs



def create_pi_table_df(column_df: DataFrame, table_name: str) -> DataFrame:
    """
    Creates a DataFrame for PI information at the table level. Can be expanded to indicate the type of PI, but for tables it's a little more complicated because they can contain multiple, or even have PI that results from multiple columns, such as PHI that are not present in individual columns.

    # TODO: Implement a summarizer that looks for this.

    Args:
        column_df (DataFrame): The DataFrame containing PI information at the column level.
        table_name (str): The name of the table.

    Returns:
        DataFrame: A DataFrame with PI information at the table level.
    """
    pi_rows = column_df.filter(col("type").isNotNull())
    max_confidence = pi_rows.agg(spark_max("confidence")).collect()[0][0]
    table_classification = determine_table_classification(pi_rows)

    pi_table_row = pi_rows.limit(1).drop('ddl_type') \
                                    .drop('confidence') \
                                    .drop('ddl') \
                                    .withColumn("ddl_type", lit("table")) \
                                    .withColumn("confidence", lit(max_confidence)) \
                                    .withColumn("column_name", lit("None")) \
                                    .withColumn("type", lit(table_classification)) \
                                    .withColumn("classification", lit(table_classification)) \
                                    .withColumn("table_name", lit(table_name))
    pi_table_row = add_table_ddl_to_pi_df(pi_table_row, 'ddl')
    print("PI table rows nrows", pi_table_row.count())
    return pi_table_row.select(column_df.columns)


def determine_table_classification(pi_rows: DataFrame) -> str:
    """
    Determines the classification based on the values in the 'classification' column of the pi_rows DataFrame.

    Args:
        pi_rows (DataFrame): The DataFrame containing PI information.

    Returns:
        str: The determined classification.
    """
    classification_set = set(pi_rows.select(collect_set("type")).first()[0])
    print("Classification set:", classification_set)

    if classification_set == {"None"}:
        return "None"
    elif classification_set <= {"pii", "None"}:
        return "pii"
    elif "pci" in classification_set and not {"phi", "medical_information"} & classification_set:
        return "pci"
    elif classification_set <= {"medical_information", "None"}:
        return "medical_information"
    elif "phi" in classification_set and "pci" not in classification_set:
        return "phi"
    elif "pci" in classification_set and ("phi" in classification_set or "medical_information" in classification_set):
        return "all"
    else:
        return "Unknown"


# TODO move to Response class?
def summarize_table_content(table_df, config, table_name):
    """Create a new completion class for this."""
    if table_df.count() > 1:
        summarizer = TableCommentSummarizer(config, table_df)
        summary = summarizer.summarize_comments(table_name)
        summary_df = table_df.limit(1).drop("column_content").withColumn("column_content", lit(summary))
        return summary_df
    elif table_df.count() == 1:
        return table_df
    else:
        raise ValueError("No table rows found during summarization...")


def setup_ddl(config: MetadataConfig) -> None:
    """
    Creates a schema volume if it does not already exist.

    Args:
        setup_params (Dict[str, Any]): A dictionary containing setup parameters including:
            - catalog (str): The catalog name.
            - dest_schema (str): The destination schema name.
            - volume_name (str): The volume name.
    """
    spark = SparkSession.builder.getOrCreate()
    ### Add error handling here
    if config.schema_name:
        spark.sql(f"CREATE SCHEMA IF NOT EXISTS {config.catalog_name}.{config.schema_name};")
    print("Catalog name, schema name, volume name")
    print(f"CREATE VOLUME IF NOT EXISTS {config.catalog_name}.{config.schema_name}.{config.volume_name};")
    if config.volume_name:
        spark.sql(f"CREATE VOLUME IF NOT EXISTS {config.catalog_name}.{config.schema_name}.{config.volume_name};")


def create_tables(config: MetadataConfig) -> None:
    """
    Creates a schema volume if it does not already exist.

    Args:
        setup_params (Dict[str, Any]): A dictionary containing setup parameters including:
            - catalog (str): The catalog name.
            - dest_schema (str): The destination schema name.
            - control_table (str): The destination table used for tracking table queue.
    """
    spark = SparkSession.builder.getOrCreate()
    if config.control_table:
        spark.sql(f"""CREATE TABLE IF NOT EXISTS {config.catalog_name}.{config.schema_name}.{config.control_table} (table_name STRING, _updated_at TIMESTAMP, _deleted_at TIMESTAMP)""")


def instantiate_metadata_objects(env, mode, catalog_name=None, schema_name=None, table_names=None, base_url=None):
    """By default, variables from variables.yml will be used. If widget values are provided, they will override.
    """
    #config = MetadataConfig()
    METADATA_PARAMS = {
        "table_names": table_names
        }
    if catalog_name and catalog_name != "":
        METADATA_PARAMS["catalog_name"] = catalog_name
    if schema_name and schema_name != "":
        METADATA_PARAMS["dest_schema"] = schema_name
    if mode and mode != "":
        METADATA_PARAMS["mode"] = mode
    if mode and mode != "":
        METADATA_PARAMS["env"] = env
    if base_url and base_url != "":
        METADATA_PARAMS["base_url"] = base_url
    return METADATA_PARAMS


def trim_whitespace_from_df(df: DataFrame) -> DataFrame:
    """
    Trims whitespace from all string columns in the DataFrame.

    Args:
        df (DataFrame): The input DataFrame.

    Returns:
        DataFrame: The DataFrame with trimmed string columns.
    """
    string_columns = [field.name for field in df.schema.fields if isinstance(field.dataType, StringType)]
    for col_name in string_columns:
        df = df.withColumn(col_name, trim(col(col_name)))
    return df


def generate_and_persist_metadata(config) -> None:
    """
    Generates and persists comments for tables based on the provided setup and model parameters.

    Args:
        config (MetadataConfig): Configuration object containing setup and model parameters.
    """
    spark = SparkSession.builder.getOrCreate()
    for table in config.table_names:
        print(f"Processing table {table}...")
<<<<<<< HEAD
        df = process_and_add_ddl(config, table)
        print(f"Generating and persisting ddl for {table}...")
        create_and_persist_ddl(df, config, table)
=======
        if not spark.catalog.tableExists(table):
            mark_as_deleted(table, config)
            logger.info(f"Table {table} does not exist. Deleting from control table and skipping...")
        else:
            df = process_and_add_ddl(config, table)
            print(f"Generating and persisting ddl for {table}...")
            create_and_persist_ddl(df, config, table)
>>>>>>> 8fb004fc


def setup_queue(config: MetadataConfig) -> List[str]:
    """
    Checks a control table for any records and returns a list of table names.
    If the queue table is empty, reads a CSV with table names based on the flag set in the config file.

    Args:
        config (MetadataConfig): Configuration object containing setup and model parameters.

    Returns:
        List[str]: A list of table names.
    """
    spark = SparkSession.builder.getOrCreate()
    control_table = f"{config.catalog_name}.{config.schema_name}.{config.control_table}"
    queued_table_names = set()
    if spark.catalog.tableExists(control_table):
        control_df = spark.sql(f"""SELECT table_name FROM {control_table} WHERE _deleted_at IS NULL""")
        queued_table_names = {row["table_name"] for row in control_df.collect()}
    config_table_names = config.table_names
    file_table_names = load_table_names_from_csv(config.source_file_path)
    combined_table_names = list(set().union(queued_table_names, config_table_names, file_table_names))
    combined_table_names = ensure_fully_scoped_table_names(combined_table_names, config.catalog_name)
    print("Combined table names", combined_table_names)
    return combined_table_names


def ensure_fully_scoped_table_names(table_names: List[str], default_catalog: str) -> List[str]:
    """
    Ensures that table names are fully scoped with catalog and schema.

    Args:
        table_names (List[str]): A list of table names.
        default_catalog (str): The default catalog name to use if not specified.

    Returns:
        List[str]: A list of fully scoped table names.
    """
    fully_scoped_table_names = []
    for table_name in table_names:
        parts = table_name.split('.')
        if len(parts) == 2:
            fully_scoped_table_names.append(f"{default_catalog}.{table_name}")
        elif len(parts) == 3:
            fully_scoped_table_names.append(table_name)
        else:
            raise ValueError(f"Invalid table name format: {table_name}")
    return fully_scoped_table_names


def upsert_table_names_to_control_table(table_names: List[str], config: MetadataConfig) -> None:
    """
    Upserts a list of table names into the control table, ensuring no duplicates are created.

    Args:
        table_names (List[str]): A list of table names to upsert.
        config (MetadataConfig): Configuration object containing setup and model parameters.
    """
    print(f"Upserting table names to control table {table_names}...")
    spark = SparkSession.builder.getOrCreate()
    control_table = f"{config.catalog_name}.{config.schema_name}.{config.control_table}"
    table_names = ensure_fully_scoped_table_names(table_names, config.catalog_name)
    table_names_df = spark.createDataFrame([(name,) for name in table_names], ["table_name"])
    table_names_df = trim_whitespace_from_df(table_names_df)
    existing_df = spark.read.table(control_table)
    new_table_names_df = table_names_df.join(existing_df, on="table_name", how="left_anti") \
                                    .withColumn("_updated_at", current_timestamp()) \
                                    .withColumn("_deleted_at", lit(None).cast(TimestampType()))
    if new_table_names_df.count() > 0:
        new_table_names_df.write.format("delta").mode("append").saveAsTable(control_table)
        print(f"Inserted {new_table_names_df.count()} new table names into the control table {control_table}...")
    else:
        print("No new table names to upsert.")


def load_table_names_from_csv(csv_file_path):
    spark = SparkSession.builder.getOrCreate()
    df_tables = spark.read.csv(f"file://{os.path.join(os.getcwd(), csv_file_path)}", header=True)
    table_names = [row["table_name"] for row in df_tables.select("table_name").collect()]
    return table_names


def split_table_names(table_names: str) -> List[str]:
    if not table_names:
        return []
    return table_names.split(',')


@udf
def generate_table_comment_ddl(full_table_name: str, comment: str) -> str:
    """
    Generates a DDL statement for creating a table with the given schema.

    Args:
        table_name (str): The name of the table to create.
        schema (StructType): The schema of the table.

    Returns:
        str: The DDL statement for adding the
    """
    ddl_statement = f"""COMMENT ON TABLE {full_table_name} IS "{comment}";"""
    return ddl_statement


@udf
def generate_column_comment_ddl(full_table_name: str, column_name: str, comment: str) -> str:
    """
    Generates a DDL statement for creating a table with the given schema.

    Args:
        table_name (str): The name of the table to create.
        schema (StructType): The schema of the table.

    Returns:
        str: The DDL statement for adding the column comment to the table.
    """
    ddl_statement = f"""ALTER TABLE {full_table_name} ALTER COLUMN `{column_name}` COMMENT "{comment}";"""
    return ddl_statement


@udf
def generate_table_pi_information_ddl(table_name: str, pi_type: str) -> str:
    """
    Generates a DDL statement for ALTER TABLE that will tag a column with information about pi.

    Args:
        table_name (str): The name of the table to create.
        column_name (str): The schema of the table.
        pi_tag (str): The schema of the table.

    Returns:
        str: The DDL statement for adding the pi tag to the table.
    """
    ddl_statement = f"ALTER TABLE {table_name} SET TAGS ('has_pi' = '{pi_type}');"
    return ddl_statement


@udf
def generate_pi_information_ddl(table_name: str, column_name: str, pi_type: str) -> str:
    """
    Generates a DDL statement for ALTER TABLE that will tag a column with information about pi.

    Args:
        table_name (str): The name of the table to create.
        column_name (str): The schema of the table.
        pi_tag (str): The schema of the table.

    Returns:
        str: The DDL statement for adding the pi tag to the table.
    """
    ddl_statement = f"ALTER TABLE {table_name} ALTER COLUMN `{column_name}` SET TAGS ('has_pi' = '{pi_type}');"
    return ddl_statement<|MERGE_RESOLUTION|>--- conflicted
+++ resolved
@@ -24,26 +24,7 @@
 from openai import OpenAI
 from openai.types.chat.chat_completion import Choice, ChatCompletion, ChatCompletionMessage
 from mlflow.types.llm import TokenUsageStats, ChatResponse
-<<<<<<< HEAD
-import json
-import re
-from typing import List, Dict, Any, Literal, Tuple
-from pyspark.sql.types import StructType, StructField, StringType, TimestampType, Row
-from pyspark.sql.types import StructType, StructField, StringType, IntegerType, FloatType
-from pyspark.sql.functions import col, struct, to_timestamp, current_timestamp, lit, when, sum as spark_sum, max as spark_max, concat_ws, collect_list, collect_set
-from typing import List, Dict, Any
-from pyspark.sql import DataFrame, Row
-import nest_asyncio
-from datetime import datetime
-import mlflow
-import time
-import random
-import pandas as pd
-from pyspark.sql import SparkSession
-from pyspark.sql.functions import udf
-=======
-
->>>>>>> 8fb004fc
+
 from src.dbxmetagen.config import MetadataConfig
 from src.dbxmetagen.sampling import determine_sampling_ratio
 from src.dbxmetagen.prompts import Prompt, PIPrompt, CommentPrompt, PromptFactory
@@ -403,12 +384,8 @@
     mark_as_deleted(table_name, config)
 
 
-<<<<<<< HEAD
-def filter_and_write_ddl(df: DataFrame,
-=======
 def filter_and_write_ddl(granularity: str,
                          df: DataFrame,                          
->>>>>>> 8fb004fc
                          config: MetadataConfig,
                          base_path: str,
                          full_table_name: str,
@@ -485,12 +462,8 @@
     if config.volume_name:
         base_path = f"/Volumes/{config.catalog_name}/{config.schema_name}/{config.volume_name}/{current_user}/{current_date}"
         print(f"Writing DDL for {table_name}...")
-<<<<<<< HEAD
         table_df = df[f'{config.mode}_table_df']
-=======
         print("config_mode", f"{config.mode}")
-        table_df = df[f'{config.mode}_table_df']        
->>>>>>> 8fb004fc
         table_df = populate_log_table(table_df, config, current_user, base_path)
         modified_path = re.sub(r'[^\w\s/]', '_', base_path)
         filter_and_write_ddl('table_df', table_df, config, modified_path, table_name, current_user, current_date)
@@ -854,11 +827,6 @@
     spark = SparkSession.builder.getOrCreate()
     for table in config.table_names:
         print(f"Processing table {table}...")
-<<<<<<< HEAD
-        df = process_and_add_ddl(config, table)
-        print(f"Generating and persisting ddl for {table}...")
-        create_and_persist_ddl(df, config, table)
-=======
         if not spark.catalog.tableExists(table):
             mark_as_deleted(table, config)
             logger.info(f"Table {table} does not exist. Deleting from control table and skipping...")
@@ -866,7 +834,6 @@
             df = process_and_add_ddl(config, table)
             print(f"Generating and persisting ddl for {table}...")
             create_and_persist_ddl(df, config, table)
->>>>>>> 8fb004fc
 
 
 def setup_queue(config: MetadataConfig) -> List[str]:

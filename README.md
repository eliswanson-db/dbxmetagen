--- conflicted
+++ resolved
@@ -3,30 +3,12 @@
 # GenAI-Assisted Metadata Generation (a.k.a `dbxmetagen`)
 
 # `dbxmetagen` Overview
-<<<<<<< HEAD
-### This is a utlity to help generate high quality descriptions for tables and columns to enhance enterprise search and data governance, improve Databricks Genie performance for Text-2-SQL, and generally help curate a high quality metadata layer for enterprise data.
-=======
 ### This is a utility to help generate high quality descriptions for tables and columns to enhance enterprise search and data governance, improve Databricks Genie performance for Text-2-SQL, and generally help curate a high quality metadata layer for enterprise data.
->>>>>>> 785b0f27
 
 While Databricks does offer [AI Generated Documentation](https://docs.databricks.com/en/comments/ai-comments.html), this is not sustainable at scale as a human must manually select and approve AI generated metadata. This utility, `dbxmetagen`, helps generate table and column descriptions at scale. 
 
 ### Disclaimer
 AI generated comments are not always accurate and comment DDLs should be reviewed prior to modifying your tables. Databricks strongly recommends human review of AI-generated comments to check for inaccuracies. While the model has been guided to avoids generating harmful or inappropriate descriptions, you can mitigate this risk by setting up [AI Guardrails](https://docs.databricks.com/en/ai-gateway/index.html#ai-guardrails) in the AI Gateway where you connect your LLM. 
-<<<<<<< HEAD
-
-### Solution Overview:
-There are a few key sections in this notebook: 
-- Library installs and setup using the config referenced in `dbxmetagen/src/config.py`
-- Function definitions for:
-- Retrieving table and column information from the list of tables provided in `table_names.csv`
-- Sampling data from those tables, with exponential backoff, to help generate more accurate metadata, especially for columns with categorical data, that will also indicate the structure of the data. This is particularly helpful for [Genie](https://www.databricks.com/product/ai-bi/genie). This sampling also checks for nulls.
-- Use of `Pydantic` to ensure that LLM metadata generation conforms to a particular format. This is also used for DDL generation to ensure that the DDL is always runnable. 
-- Creation of a log table keeping track of tables read/modified
-- Creation of DDL scripts, one for each table, that have the DDL commands to `ALTER TABLE` to add comments to table and columns. This is to help integrate with your CI/CD processes, in case you do not have access in a production environment
-- Application of the functions above to generate metadata and DDL for the list of tables provided in `dbxmetagen/table_names.csv` 
-
-=======
 
 ### Solution Overview:
 There are a few key sections in this notebook: 
@@ -38,7 +20,6 @@
   - Creation of a log table keeping track of tables read/modified
   - Creation of DDL scripts, one for each table, that have the DDL commands to `ALTER TABLE` to add comments to table and columns. This is to help integrate with your CI/CD processes, in case you do not have access in a production environment
 - Application of the functions above to generate metadata and DDL for the list of tables provided in `dbxmetagen/table_names.csv` 
->>>>>>> 785b0f27
 
 ### Setup
 1. Clone the Repo into Databricks or locally
@@ -71,18 +52,8 @@
 1. Register as a UC model to allow tracking and iteration of prompts
 1. Expand detail in audit logs
 1. register a pyfunc so that we can iterate on prompts
-<<<<<<< HEAD
 1. Separate out table comments into its own Response
 1. Summarizer step for table comments
 1. Add async
 1. any utility of agent framework?
-1. Fix input data classes
-=======
-1. Flag for detailed column metrics - null count, min, max, number of values and examples of values.
-1. Separate out table comments into its own Response
-1. Summarizer step for table comments
-1. Improve outputs to improve prompting for Genie
-1. Add async
-1. any utility of agent framework?
-1. Fix input data classes
->>>>>>> 785b0f27
+1. Fix input data classes